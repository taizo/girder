--- conflicted
+++ resolved
@@ -78,11 +78,8 @@
     'celery_jobs': ['celery'],
     'dicom_viewer': ['pydicom'],
     'geospatial': ['geojson'],
-<<<<<<< HEAD
+    'item_tasks': ['ctk-cli'],
     'ldap': ['pyldap'],
-=======
-    'item_tasks': ['ctk-cli'],
->>>>>>> 183b5f02
     'thumbnails': ['Pillow', 'pydicom', 'numpy'],
     'worker': ['celery']
 }
