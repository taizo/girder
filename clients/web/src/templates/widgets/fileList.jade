ul.g-file-list
  each file in files
    li.g-file-list-entry
      a.g-file-list-link(cid=file.cid, title="Download file",
                         target=file.get('linkUrl') ? '_blank' : '_self',
                         href=file.downloadUrl())
        if file.get('linkUrl')
          i.icon-link
          span.g-file-name= file.name()
          i.icon-link-ext
        else
          i.icon-doc-inv
          = file.name()
      a.g-view-inline(title="View in browser", target="_blank",
                      href=file.downloadUrl({contentDisposition: 'inline'}))
        i.icon-eye
      a.g-show-info(file-cid=file.cid, title="Show info")
        i.icon-info
      if file.has('size')
<<<<<<< HEAD
        .g-file-size (#{formatSize(file.get('size'))})
      .g-file-actions-container(file-cid="#{file.cid}")
        if parentItem && parentItem.get('_accessLevel') >= AccessType.WRITE
=======
        .g-file-size= girder.formatSize(file.get('size'))
      .g-file-actions-container(file-cid=file.cid)
        if parentItem && parentItem.get('_accessLevel') >= girder.AccessType.WRITE
>>>>>>> 92c6fda9
          a.g-update-info(title="Edit file info")
            i.icon-edit
          a.g-update-contents(title="Replace file contents")
            i.icon-upload
          a.g-delete-file(title="Delete file")
            i.icon-cancel
  if hasMore
    li.g-show-more
      a.g-show-more-files
        i.icon-level-down
        | Show more files...<|MERGE_RESOLUTION|>--- conflicted
+++ resolved
@@ -17,15 +17,9 @@
       a.g-show-info(file-cid=file.cid, title="Show info")
         i.icon-info
       if file.has('size')
-<<<<<<< HEAD
-        .g-file-size (#{formatSize(file.get('size'))})
-      .g-file-actions-container(file-cid="#{file.cid}")
+        .g-file-size= formatSize(file.get('size'))
+      .g-file-actions-container(file-cid=file.cid)
         if parentItem && parentItem.get('_accessLevel') >= AccessType.WRITE
-=======
-        .g-file-size= girder.formatSize(file.get('size'))
-      .g-file-actions-container(file-cid=file.cid)
-        if parentItem && parentItem.get('_accessLevel') >= girder.AccessType.WRITE
->>>>>>> 92c6fda9
           a.g-update-info(title="Edit file info")
             i.icon-edit
           a.g-update-contents(title="Replace file contents")
