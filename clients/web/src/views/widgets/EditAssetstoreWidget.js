import $ from 'jquery';
import _ from 'underscore';

import { AssetstoreType } from 'girder/constants';
import { handleClose, handleOpen } from 'girder/utilities/DialogHelper';
import View from 'girder/views/View';

import EditAssetstoreWidgetTemplate from 'girder/templates/widgets/editAssetstoreWidget.jade';

import 'bootstrap/js/modal';
import 'girder/utilities/jQuery'; // $.girderModal

/**
 * This widget is used to edit an existing assetstore.
 */
var EditAssetstoreWidget = View.extend({
    events: {
        'submit #g-assetstore-edit-form': function (e) {
            e.preventDefault();

            var fields = this.fieldsMap[this.model.get('type')].get.call(this);
            fields.name = this.$('#g-edit-name').val();

            this.updateAssetstore(fields);

            this.$('button.g-save-assetstore').addClass('disabled');
            this.$('.g-validation-failed-message').text('');
        }
    },

    initialize: function (settings) {
        this.model = settings.model || null;
    },

    /**
     * This maps each type of assetstore to a function to getter and setter
     * functions. The set functions are reponsible for populating the dialog
     * fields with the appropriate current model values, and the get functions
     * are responsible for reading the user input values from the dialog and
     * returning a set of fields (excluding the name field) to set on the model.
     *
     * This is meant to make it easy for plugins that add new assetstore types
     * to extend this dialog to allow the setting of custom fields using whatever
     * widgets make the most sense. By adding a new field to this object, this
     * edit dialog can support any type of assetstore dynamically.
     *
     * Since the keys of this array are values defined by variables,
     * we set them after this class rather than inline with object creation syntax.
     */
    fieldsMap: {},

    render: function () {
        var view = this;
        var modal = this.$el.html(EditAssetstoreWidgetTemplate({
            assetstore: view.model,
            types: AssetstoreType
        })).girderModal(this).on('shown.bs.modal', function () {
            view.$('#g-edit-name').focus();
            handleOpen('assetstoreedit', undefined, view.model.get('id'));
            view.$('#g-edit-name').val(view.model.get('name'));
            view.fieldsMap[view.model.get('type')].set.call(view);
        }).on('hidden.bs.modal', function () {
            handleClose('assetstoreedit', undefined, view.model.get('id'));
        });
        modal.trigger($.Event('ready.girder.modal', {relatedTarget: modal}));
        return this;
    },

    updateAssetstore: function (fields) {
        var oldfields = {};
        var model = this.model;
        _.each(fields, function (value, key) {
            oldfields[key] = model.get(key);
        });
        this.model.set(fields);
        this.model.on('g:saved', function () {
            this.$el.modal('hide');
            this.trigger('g:saved', this.model);
        }, this).on('g:error', function (err) {
            this.$('.g-validation-failed-message').text(err.responseJSON.message);
            this.$('button.g-save-assetstore').removeClass('disabled');
            this.$('#g-' + err.responseJSON.field).focus();
            this.model.set(oldfields);
        }, this).save();
    }
});

<<<<<<< HEAD
var fieldsMap = EditAssetstoreWidget.prototype.fieldsMap;

fieldsMap[AssetstoreType.FILESYSTEM] = {
    get: function () {
        return {
            root: this.$('#g-edit-fs-root').val()
        };
    },
    set: function () {
        this.$('#g-edit-fs-root').val(this.model.get('root'));
    }
};

fieldsMap[AssetstoreType.GRIDFS] = {
    get: function () {
        return {
            db: this.$('#g-edit-gridfs-db').val(),
            mongohost: this.$('#g-edit-gridfs-mongohost').val(),
            replicaset: this.$('#g-edit-gridfs-replicaset').val()
        };
    },
    set: function () {
        this.$('#g-edit-gridfs-db').val(this.model.get('db'));
        this.$('#g-edit-gridfs-mongohost').val(this.model.get('mongohost'));
        this.$('#g-edit-gridfs-replicaset').val(this.model.get('replicaset'));
    }
};

fieldsMap[AssetstoreType.S3] = {
    get: function () {
        return {
            bucket: this.$('#g-edit-s3-bucket').val(),
            prefix: this.$('#g-edit-s3-prefix').val(),
            accessKeyId: this.$('#g-edit-s3-access-key-id').val(),
            secret: this.$('#g-edit-s3-secret').val(),
            service: this.$('#g-edit-s3-service').val(),
            readOnly: this.$('#g-edit-s3-readonly').is(':checked')
        };
    },
    set: function () {
        this.$('#g-edit-s3-bucket').val(this.model.get('bucket'));
        this.$('#g-edit-s3-prefix').val(this.model.get('prefix'));
        this.$('#g-edit-s3-access-key-id').val(this.model.get('accessKeyId'));
        this.$('#g-edit-s3-secret').val(this.model.get('secret'));
        this.$('#g-edit-s3-service').val(this.model.get('service'));
        this.$('#g-edit-s3-readonly').attr('checked', this.model.get('readOnly') ? 'checked' : undefined);
    }
};

export default EditAssetstoreWidget;
=======
(function () {
    var fieldsMap = girder.views.EditAssetstoreWidget.prototype.fieldsMap;

    fieldsMap[girder.AssetstoreType.FILESYSTEM] = {
        get: function () {
            return {
                root: this.$('#g-edit-fs-root').val(),
                perms: this.$('#g-edit-fs-perms').val()
            };
        },
        set: function () {
            var permStr = this.model.get('perms') ? this.model.get('perms').toString(8) : '600';
            this.$('#g-edit-fs-perms').val(permStr);
            this.$('#g-edit-fs-root').val(this.model.get('root'));
        }
    };

    fieldsMap[girder.AssetstoreType.GRIDFS] = {
        get: function () {
            return {
                db: this.$('#g-edit-gridfs-db').val(),
                mongohost: this.$('#g-edit-gridfs-mongohost').val(),
                replicaset: this.$('#g-edit-gridfs-replicaset').val()
            };
        },
        set: function () {
            this.$('#g-edit-gridfs-db').val(this.model.get('db'));
            this.$('#g-edit-gridfs-mongohost').val(this.model.get('mongohost'));
            this.$('#g-edit-gridfs-replicaset').val(this.model.get('replicaset'));
        }
    };

    fieldsMap[girder.AssetstoreType.S3] = {
        get: function () {
            return {
                bucket: this.$('#g-edit-s3-bucket').val(),
                prefix: this.$('#g-edit-s3-prefix').val(),
                accessKeyId: this.$('#g-edit-s3-access-key-id').val(),
                secret: this.$('#g-edit-s3-secret').val(),
                service: this.$('#g-edit-s3-service').val(),
                readOnly: this.$('#g-edit-s3-readonly').is(':checked')
            };
        },
        set: function () {
            this.$('#g-edit-s3-bucket').val(this.model.get('bucket'));
            this.$('#g-edit-s3-prefix').val(this.model.get('prefix'));
            this.$('#g-edit-s3-access-key-id').val(this.model.get('accessKeyId'));
            this.$('#g-edit-s3-secret').val(this.model.get('secret'));
            this.$('#g-edit-s3-service').val(this.model.get('service'));
            this.$('#g-edit-s3-readonly').attr('checked', this.model.get('readOnly') ? 'checked' : undefined);
        }
    };
})();
>>>>>>> 92c6fda9
<|MERGE_RESOLUTION|>--- conflicted
+++ resolved
@@ -1,9 +1,9 @@
 import $ from 'jquery';
 import _ from 'underscore';
 
+import View from 'girder/views/View';
 import { AssetstoreType } from 'girder/constants';
 import { handleClose, handleOpen } from 'girder/utilities/DialogHelper';
-import View from 'girder/views/View';
 
 import EditAssetstoreWidgetTemplate from 'girder/templates/widgets/editAssetstoreWidget.jade';
 
@@ -85,16 +85,18 @@
     }
 });
 
-<<<<<<< HEAD
 var fieldsMap = EditAssetstoreWidget.prototype.fieldsMap;
 
 fieldsMap[AssetstoreType.FILESYSTEM] = {
     get: function () {
         return {
-            root: this.$('#g-edit-fs-root').val()
+            root: this.$('#g-edit-fs-root').val(),
+            perms: this.$('#g-edit-fs-perms').val()
         };
     },
     set: function () {
+        var permStr = this.model.get('perms') ? this.model.get('perms').toString(8) : '600';
+        this.$('#g-edit-fs-perms').val(permStr);
         this.$('#g-edit-fs-root').val(this.model.get('root'));
     }
 };
@@ -135,59 +137,4 @@
     }
 };
 
-export default EditAssetstoreWidget;
-=======
-(function () {
-    var fieldsMap = girder.views.EditAssetstoreWidget.prototype.fieldsMap;
-
-    fieldsMap[girder.AssetstoreType.FILESYSTEM] = {
-        get: function () {
-            return {
-                root: this.$('#g-edit-fs-root').val(),
-                perms: this.$('#g-edit-fs-perms').val()
-            };
-        },
-        set: function () {
-            var permStr = this.model.get('perms') ? this.model.get('perms').toString(8) : '600';
-            this.$('#g-edit-fs-perms').val(permStr);
-            this.$('#g-edit-fs-root').val(this.model.get('root'));
-        }
-    };
-
-    fieldsMap[girder.AssetstoreType.GRIDFS] = {
-        get: function () {
-            return {
-                db: this.$('#g-edit-gridfs-db').val(),
-                mongohost: this.$('#g-edit-gridfs-mongohost').val(),
-                replicaset: this.$('#g-edit-gridfs-replicaset').val()
-            };
-        },
-        set: function () {
-            this.$('#g-edit-gridfs-db').val(this.model.get('db'));
-            this.$('#g-edit-gridfs-mongohost').val(this.model.get('mongohost'));
-            this.$('#g-edit-gridfs-replicaset').val(this.model.get('replicaset'));
-        }
-    };
-
-    fieldsMap[girder.AssetstoreType.S3] = {
-        get: function () {
-            return {
-                bucket: this.$('#g-edit-s3-bucket').val(),
-                prefix: this.$('#g-edit-s3-prefix').val(),
-                accessKeyId: this.$('#g-edit-s3-access-key-id').val(),
-                secret: this.$('#g-edit-s3-secret').val(),
-                service: this.$('#g-edit-s3-service').val(),
-                readOnly: this.$('#g-edit-s3-readonly').is(':checked')
-            };
-        },
-        set: function () {
-            this.$('#g-edit-s3-bucket').val(this.model.get('bucket'));
-            this.$('#g-edit-s3-prefix').val(this.model.get('prefix'));
-            this.$('#g-edit-s3-access-key-id').val(this.model.get('accessKeyId'));
-            this.$('#g-edit-s3-secret').val(this.model.get('secret'));
-            this.$('#g-edit-s3-service').val(this.model.get('service'));
-            this.$('#g-edit-s3-readonly').attr('checked', this.model.get('readOnly') ? 'checked' : undefined);
-        }
-    };
-})();
->>>>>>> 92c6fda9
+export default EditAssetstoreWidget;