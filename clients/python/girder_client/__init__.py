--- conflicted
+++ resolved
@@ -1447,21 +1447,8 @@
 
         return item
 
-<<<<<<< HEAD
-    def _uploadAsItem(self, localFile, parentFolderId, filePath, reuseExisting=False, dryRun=False):
-=======
-    def _uploadFileToItem(self, localFile, parentItemId, filePath, reference=None):
-        """Helper function to upload a file to an item
-        :param localFile: name of local file to upload
-        :param parentItemId: id of parent item in Girder to add file to
-        :param filePath: full path to the file
-        :param reference: Option reference to send along with the upload.
-        """
-        self.uploadFileToItem(parentItemId, filePath, filename=localFile, reference=reference)
-
     def _uploadAsItem(self, localFile, parentFolderId, filePath, reuseExisting=False, dryRun=False,
                       reference=None):
->>>>>>> 725d0bc4
         """Function for doing an upload of a file as an item.
         :param localFile: name of local file to upload
         :param parentFolderId: id of parent folder in Girder
@@ -1473,7 +1460,6 @@
         if not self.progressReporterCls.reportProgress:
             print('Uploading Item from %s' % localFile)
         if not dryRun:
-<<<<<<< HEAD
             # If we are reusing existing items or have upload callbacks, then
             # we need to know the item as part of the process.  If this is a
             # zero-length file, we create an item.  Otherwise, we can just
@@ -1482,20 +1468,13 @@
             if reuseExisting or len(self._itemUploadCallbacks) or os.path.getsize(filePath) == 0:
                 currentItem = self.loadOrCreateItem(
                     os.path.basename(localFile), parentFolderId, reuseExisting)
-                self.uploadFileToItem(currentItem['_id'], filePath, filename=localFile)
-
+                self.uploadFileToItem(
+                    currentItem['_id'], filePath, filename=localFile, reference=reference)
                 for callback in self._itemUploadCallbacks:
                     callback(currentItem, filePath)
             else:
-                self.uploadFileToFolder(parentFolderId, filePath, filename=localFile)
-=======
-            currentItem = self.loadOrCreateItem(
-                os.path.basename(localFile), parentFolderId, reuseExisting)
-            self._uploadFileToItem(localFile, currentItem['_id'], filePath, reference=reference)
-
-            for callback in self._itemUploadCallbacks:
-                callback(currentItem, filePath)
->>>>>>> 725d0bc4
+                self.uploadFileToFolder(
+                    parentFolderId, filePath, filename=localFile, reference=reference)
 
     def _uploadFolderAsItem(self, localFolder, parentFolderId, reuseExisting=False, blacklist=None,
                             dryRun=False, reference=None):
@@ -1527,11 +1506,7 @@
             print('Adding file %s, (%d of %d) to Item' % (currentFile, ind + 1, filecount))
 
             if not dryRun:
-<<<<<<< HEAD
                 self.uploadFileToItem(item['_id'], filepath, filename=currentFile)
-=======
-                self._uploadFileToItem(currentFile, item['_id'], filepath, reference=reference)
->>>>>>> 725d0bc4
 
         if not dryRun:
             for callback in self._itemUploadCallbacks:
