--- conflicted
+++ resolved
@@ -1,6 +1,11 @@
 import os
 
 from tests import base
+
+CLI_FILE = os.path.join(
+    os.path.abspath(os.path.dirname(__file__)),
+    'slicer_cli.xml'
+)
 
 
 def setUpModule():
@@ -25,7 +30,6 @@
             spec = cli_parser.parseSlicerCliXml(fd)
         return spec
 
-<<<<<<< HEAD
     def test_default_channel(self):
         """Check that parameters with no channel default as inputs."""
         spec = self.parse_file('slicer_cli.xml')
@@ -58,24 +62,15 @@
                 break
         else:
             raise Exception('analysis_roi not added as an input')
-=======
-            for input in inputs:
-                if input['name'] == 'MinimumSphereActivity':
-                    break
-            else:
-                raise Exception('MinimumSphereActivity not added as an input')
 
     def test_image_parameter(self):
         """Check that parameters of type image are handled correctly."""
-        from girder.plugins.item_tasks import cli_parser
-        with open(CLI_FILE) as fd:
-            spec = cli_parser.parseSlicerCliXml(fd)
-            inputs = spec['inputs']
+        spec = self.parse_file('slicer_cli.xml')
 
-            for input in inputs:
-                if input['name'] == 'InputImage':
-                    self.assertEqual(input['type'], 'image')
-                    break
-            else:
-                raise Exception('InputImage not added to spec.')
->>>>>>> a18a4945
+        inputs = spec['inputs']
+        for input in inputs:
+            if input['name'] == 'InputImage':
+                self.assertEqual(input['type'], 'image')
+                break
+        else:
+            raise Exception('InputImage not added to spec.')