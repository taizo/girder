--- conflicted
+++ resolved
@@ -136,6 +136,47 @@
         parsedSpec['docker_image'] = 'johndoe/foo:v5'
         self.assertEqual(item['meta']['itemTaskSpec'], parsedSpec)
         self.assertEqual(item['meta']['itemTaskName'], '')
+
+        # Test searching for tasks
+        resp = self.request('/item_task', user=self.admin)
+        self.assertStatusOk(resp)
+        self.assertEqual(len(resp.json), 3)
+
+        resp = self.request('/item_task/search', user=self.admin, params={'q': 'Task'})
+        self.assertStatusOk(resp)
+        self.assertEqual(len(resp.json), 2)
+
+        resp = self.request('/item_task/search', user=self.admin, params={'q': 'Single'})
+        self.assertStatusOk(resp)
+        self.assertEqual(len(resp.json), 1)
+
+        resp = self.request('/item_task/search', user=self.admin, params={'q': 'Task', 'limit': 1})
+        self.assertStatusOk(resp)
+        self.assertEqual(len(resp.json), 1)
+        self.assertEqual(resp.json[0]['name'], 'johndoe/foo:v5 0')
+
+        resp = self.request('/item_task/search', user=self.admin, params={
+            'q': 'Task', 'limit': 1, 'offset': 1})
+        self.assertStatusOk(resp)
+        self.assertEqual(len(resp.json), 1)
+        self.assertEqual(resp.json[0]['name'], 'johndoe/foo:v5 1')
+
+        resp = self.request('/item_task/search', user=self.admin, params={
+            'q': 'Task', 'limit': 2})
+        self.assertStatusOk(resp)
+        self.assertEqual(len(resp.json), 2)
+        self.assertEqual(resp.json[0]['name'], 'johndoe/foo:v5 0')
+        self.assertEqual(resp.json[1]['name'], 'johndoe/foo:v5 1')
+
+        resp = self.request('/item_task/search', user=self.admin, params={
+            'q': 'Task', 'limit': 2, 'offset': 1})
+        self.assertStatusOk(resp)
+        self.assertEqual(len(resp.json), 1)
+        self.assertEqual(resp.json[0]['name'], 'johndoe/foo:v5 1')
+
+        resp = self.request('/item_task/search', user=self.admin, params={'q': 'Bad'})
+        self.assertStatusOk(resp)
+        self.assertEqual(resp.json, [])
 
     def testItemTaskGetEndpointMinMax(self):
         """
@@ -419,52 +460,7 @@
         self.assertEqual(item['meta']['itemTaskSpec']['docker_image'], 'johndoe/foo:v5')
         self.assertEqual(item['meta']['itemTaskSlicerCliArgs'], ['--foo', 'bar'])
 
-<<<<<<< HEAD
-        # Test searching for tasks
-        resp = self.request('/item_task', user=self.admin)
-        self.assertStatusOk(resp)
-        self.assertEqual(len(resp.json), 3)
-
-        resp = self.request('/item_task/search', user=self.admin, params={'q': 'Task'})
-        self.assertStatusOk(resp)
-        self.assertEqual(len(resp.json), 2)
-
-        resp = self.request('/item_task/search', user=self.admin, params={'q': 'Single'})
-        self.assertStatusOk(resp)
-        self.assertEqual(len(resp.json), 1)
-
-        resp = self.request('/item_task/search', user=self.admin, params={'q': 'Task', 'limit': 1})
-        self.assertStatusOk(resp)
-        self.assertEqual(len(resp.json), 1)
-        self.assertEqual(resp.json[0]['name'], 'johndoe/foo:v5 0')
-
-        resp = self.request('/item_task/search', user=self.admin, params={
-            'q': 'Task', 'limit': 1, 'offset': 1})
-        self.assertStatusOk(resp)
-        self.assertEqual(len(resp.json), 1)
-        self.assertEqual(resp.json[0]['name'], 'johndoe/foo:v5 1')
-
-        resp = self.request('/item_task/search', user=self.admin, params={
-            'q': 'Task', 'limit': 2})
-        self.assertStatusOk(resp)
-        self.assertEqual(len(resp.json), 2)
-        self.assertEqual(resp.json[0]['name'], 'johndoe/foo:v5 0')
-        self.assertEqual(resp.json[1]['name'], 'johndoe/foo:v5 1')
-
-        resp = self.request('/item_task/search', user=self.admin, params={
-            'q': 'Task', 'limit': 2, 'offset': 1})
-        self.assertStatusOk(resp)
-        self.assertEqual(len(resp.json), 1)
-        self.assertEqual(resp.json[0]['name'], 'johndoe/foo:v5 1')
-
-        resp = self.request('/item_task/search', user=self.admin, params={'q': 'Bad'})
-        self.assertStatusOk(resp)
-        self.assertEqual(resp.json, [])
-
-    def testSlicerCli(self):
-=======
     def testConfigureItemTaskFromSlicerCli(self):
->>>>>>> 300663eb
         # Create a new item that will become a task
         item = self.model('item').createItem(
             name='placeholder', creator=self.admin, folder=self.privateFolder)
