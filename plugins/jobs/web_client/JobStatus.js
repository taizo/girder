--- conflicted
+++ resolved
@@ -26,19 +26,16 @@
         return this._map[status].color;
     },
 
-<<<<<<< HEAD
     textColor: function (status) {
         return this._map[status].textColor;
     },
 
     isCancelable: _.constant(false),
 
-=======
     finished: function (status) {
         return this._map[status].finished;
     },
 
->>>>>>> 831b690a
     /**
      * Convert this status text into a value appropriate for an HTML class name.
      */
@@ -61,11 +58,8 @@
                 text: info.text,
                 icon: info.icon,
                 color: info.color,
-<<<<<<< HEAD
-                textColor: 'white'
-=======
+                textColor: 'white',
                 finished: _.has(info, 'finished') ? info.finished : false
->>>>>>> 831b690a
             };
 
             if ('textColor' in info) {
@@ -87,11 +81,8 @@
         text: 'Inactive',
         icon: 'icon-pause',
         color: '#ccc',
-<<<<<<< HEAD
-        textColor: '#555'
-=======
+        textColor: '#555',
         finished: false
->>>>>>> 831b690a
     },
     QUEUED: {
         value: 1,
