--- conflicted
+++ resolved
@@ -136,28 +136,6 @@
 
         return [self._filter(item) for item in items]
 
-<<<<<<< HEAD
-    create.description = (
-        Description('Create new items from a GeoJSON feature or feature'
-                    ' collection.')
-        .param('folderId', 'The ID of the parent folder.', required=True,
-               paramType='query')
-        .param('geoJSON', 'A GeoJSON object containing the features or feature'
-                          ' collection to add.', required=True,
-               paramType='query')
-        .errorResponse(("A parameter was invalid.",
-                        "Invalid GeoJSON was passed in request body.",
-                        "GeoJSON feature or feature collection was not passed "
-                        "in request body.",
-                        "GeoJSON feature did not contain a property named"
-                        " 'name'.",
-                        "Property name was invalid."))
-        .errorResponse('Write access was denied on the parent folder.', 403)
-        .notes("All GeoJSON features must contain a property named 'name' from"
-               " which the name of each created item is taken."))
-
-=======
->>>>>>> fd5dffb8
     @access.public
     @describeRoute(
         Description('Search for an item by geospatial data.')
@@ -363,18 +341,11 @@
                dataType='integer')
         .param('offset', 'Offset into result set (default=0).', required=False,
                dataType='integer')
-<<<<<<< HEAD
-        .errorResponse(('A parameter was invalid.',
-                        'Field on which to search was not indexed.'))
+        .errorResponse()
+        .errorResponse('Field on which to search was not indexed.')
         .errorResponse('Index creation was denied.', 403)
-        .notes("Field on which to search be indexed by a 2dsphere index."
-               " Anonymous users may not use 'ensureIndex' to create such an"
-               " index.")
-=======
-        .errorResponse()
         .notes("Either parameter 'geometry' or both parameters 'center' "
                " and 'radius' are required.")
->>>>>>> fd5dffb8
     )
     def within(self, params):
         """
@@ -526,21 +497,6 @@
 
         return self._filter(item)
 
-<<<<<<< HEAD
-    setGeospatial.description = (
-        Description('Set geospatial fields on an item.')
-        .notes('Set geospatial fields to null to delete them.')
-        .param('id', 'The ID of the item.', paramType='path')
-        .param('body', 'A JSON object containing the geospatial fields to add.',
-               paramType='body')
-        .errorResponse(('ID was invalid.',
-                        'Invalid JSON was passed in request body.',
-                        'Geospatial key name was invalid.',
-                        'Geospatial field did not contain valid GeoJSON.'))
-        .errorResponse('Write access was denied for the item.', 403))
-
-=======
->>>>>>> fd5dffb8
     def _filter(self, item):
         """
         Helper to filter the fields of an item and append its geospatial data.
